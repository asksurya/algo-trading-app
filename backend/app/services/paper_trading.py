"""
Paper trading service for simulated trading with virtual money.
"""
from datetime import datetime
from typing import Dict, List, Optional, Any
from sqlalchemy.ext.asyncio import AsyncSession
<<<<<<< HEAD
from sqlalchemy import select, and_, delete
=======
from sqlalchemy import select, desc
>>>>>>> 17c38243
from sqlalchemy.orm import selectinload

from app.models.paper_trading import PaperAccount, PaperPosition, PaperTrade


class PaperTradingService:
    """
    Service for paper trading simulation.
    Manages virtual portfolio without affecting real broker account.
    """
    
    def __init__(self, session: AsyncSession):
        self.session = session
    
    async def initialize_paper_account(self, user_id: str, starting_balance: float = 100000.0) -> Dict[str, Any]:
        """
        Initialize a paper trading account for a user.
        """
<<<<<<< HEAD
        # Check if account already exists
        result = await self.session.execute(
            select(PaperAccount)
            .where(PaperAccount.user_id == user_id)
            .options(selectinload(PaperAccount.positions), selectinload(PaperAccount.trades))
        )
        account = result.scalar_one_or_none()
        
        if account:
            return self._format_account_sync(account)

        # Create new account
        account = PaperAccount(
            user_id=user_id,
            cash_balance=starting_balance,
            initial_balance=starting_balance,
            total_pnl=0.0,
            total_return_pct=0.0
        )
        self.session.add(account)
        await self.session.commit()

        # After commit, the object is expired. We must not access attributes directly.
        # We need to re-query to get the fresh state with relationships loaded.
        return await self.get_paper_account(user_id)
=======
        # Check if account exists
        stmt = select(PaperAccount).where(PaperAccount.user_id == user_id).options(
            selectinload(PaperAccount.positions),
            selectinload(PaperAccount.trades)
        )
        result = await self.session.execute(stmt)
        account = result.scalar_one_or_none()

        if not account:
            account = PaperAccount(
                user_id=user_id,
                cash_balance=starting_balance,
                initial_balance=starting_balance
            )
            self.session.add(account)
            await self.session.commit()
            await self.session.refresh(account)
        
        return self._format_account(account)
>>>>>>> 17c38243
    
    async def get_paper_account(self, user_id: str) -> Optional[Dict[str, Any]]:
        """Get paper account details."""
<<<<<<< HEAD
        result = await self.session.execute(
            select(PaperAccount)
            .where(PaperAccount.user_id == user_id)
            .options(selectinload(PaperAccount.positions), selectinload(PaperAccount.trades))
        )
=======
        stmt = select(PaperAccount).where(PaperAccount.user_id == user_id).options(
            selectinload(PaperAccount.positions),
            selectinload(PaperAccount.trades)
        )
        result = await self.session.execute(stmt)
>>>>>>> 17c38243
        account = result.scalar_one_or_none()

        if not account:
            return await self.initialize_paper_account(user_id)

<<<<<<< HEAD
        return self._format_account_sync(account)
=======
        return self._format_account(account)
>>>>>>> 17c38243
    
    def _format_account_sync(self, account: PaperAccount) -> Dict[str, Any]:
        """
        Format account object to dictionary.
        Assumes account has relationships loaded and is not expired.
        """
        positions_dict = {}
        # Iterate over eager-loaded collection
        for pos in account.positions:
            current_price = pos.avg_price # TODO: Fetch real time price
            market_value = pos.qty * current_price
            unrealized_pnl = market_value - (pos.qty * pos.avg_price)

            positions_dict[pos.symbol] = {
                'qty': pos.qty,
                'avg_price': pos.avg_price,
                'market_value': market_value,
                'unrealized_pnl': unrealized_pnl
            }

        trades_list = [
            {
                "symbol": t.symbol,
                "qty": t.qty,
                "side": t.side,
                "price": t.price,
                "value": t.value,
                "timestamp": t.timestamp
            }
            for t in account.trades
        ]

        return {
            "user_id": account.user_id,
            "cash_balance": account.cash_balance,
            "initial_balance": account.initial_balance,
            "positions": positions_dict,
            "orders": [], # Keeping for compatibility
            "trades": trades_list,
            "created_at": account.created_at,
            "total_pnl": account.total_pnl,
            "total_return_pct": account.total_return_pct
        }

    async def reset_paper_account(self, user_id: str, starting_balance: float = 100000.0) -> Dict[str, Any]:
        """
        Reset paper account to initial state.
        """
<<<<<<< HEAD
        # Find account
        result = await self.session.execute(
            select(PaperAccount).where(PaperAccount.user_id == user_id)
        )
        account = result.scalar_one_or_none()

        if account:
            account_id = account.id

            # Delete associated positions and trades
            await self.session.execute(
                delete(PaperPosition).where(PaperPosition.account_id == account_id)
            )
            await self.session.execute(
                delete(PaperTrade).where(PaperTrade.account_id == account_id)
            )

            # Reset account fields
            account.cash_balance = starting_balance
            account.initial_balance = starting_balance
            account.total_pnl = 0.0
            account.total_return_pct = 0.0

            await self.session.commit()

            # Re-fetch fully
            return await self.get_paper_account(user_id)
        else:
            return await self.initialize_paper_account(user_id, starting_balance)
=======
        stmt = select(PaperAccount).where(PaperAccount.user_id == user_id)
        result = await self.session.execute(stmt)
        account = result.scalar_one_or_none()

        if account:
            await self.session.delete(account)
            await self.session.commit()

        return await self.initialize_paper_account(user_id, starting_balance)
>>>>>>> 17c38243
    
    async def execute_paper_order(
        self,
        user_id: str,
        symbol: str,
        qty: float,
        side: str,  # 'buy' or 'sell'
        order_type: str = 'market',
        limit_price: Optional[float] = None
    ) -> Dict[str, Any]:
        """
        Execute a simulated order.
        """
<<<<<<< HEAD
        # 1. Fetch Account (Single Query)
        result = await self.session.execute(
            select(PaperAccount)
            .where(PaperAccount.user_id == user_id)
            .options(selectinload(PaperAccount.positions))
        )
        account = result.scalar_one_or_none()
        
        if not account:
            # Initialize returns a fresh dict, but we need the object for updates.
            # So initialize then re-query.
            await self.initialize_paper_account(user_id)
            result = await self.session.execute(
                select(PaperAccount)
                .where(PaperAccount.user_id == user_id)
                .options(selectinload(PaperAccount.positions))
            )
            account = result.scalar_one()
=======
        stmt = select(PaperAccount).where(PaperAccount.user_id == user_id).options(
            selectinload(PaperAccount.positions)
        )
        result = await self.session.execute(stmt)
        account = result.scalar_one_or_none()
        
        if not account:
            await self.initialize_paper_account(user_id)
            # Re-fetch
            result = await self.session.execute(stmt)
            account = result.scalar_one()

        # Get current market price (would call real broker API)
        # For now, use placeholder price
        current_price = limit_price if limit_price else 100.0  # Placeholder
>>>>>>> 17c38243
        
        # 2. Logic Check
        current_price = limit_price if limit_price else 100.0  # Placeholder
        order_value = qty * current_price
        
        # Capture initial state for response if failure
        current_cash = account.cash_balance

        if side == 'buy':
<<<<<<< HEAD
            if order_value > current_cash:
=======
            if order_value > account.cash_balance:
>>>>>>> 17c38243
                return {
                    "success": False,
                    "error": "Insufficient buying power",
                    "required": order_value,
<<<<<<< HEAD
                    "available": current_cash
                }
            
            account.cash_balance -= order_value

            # Update Position
            # We already eager loaded positions, so we can check in memory
            # OR query specific position. Querying is safer for concurrency usually,
            # but here we are in a transaction.
            
            pos_result = await self.session.execute(
                select(PaperPosition)
                .where(and_(PaperPosition.account_id == account.id, PaperPosition.symbol == symbol))
            )
            pos = pos_result.scalar_one_or_none()

            if pos:
                total_qty = pos.qty + qty
                total_cost = (pos.qty * pos.avg_price) + (qty * current_price)
                avg_price = total_cost / total_qty
                
                pos.qty = total_qty
                pos.avg_price = avg_price
            else:
                pos = PaperPosition(
                    account_id=account.id,
                    symbol=symbol,
                    qty=qty,
                    avg_price=current_price
                )
                self.session.add(pos)
        
        elif side == 'sell':
            pos_result = await self.session.execute(
                select(PaperPosition)
                .where(and_(PaperPosition.account_id == account.id, PaperPosition.symbol == symbol))
            )
            pos = pos_result.scalar_one_or_none()

            if not pos or pos.qty < qty:
=======
                    "available": account.cash_balance
                }
            
            # Execute buy
            account.cash_balance -= order_value
            
            # Update or create position
            # Find existing position for symbol
            position = next((p for p in account.positions if p.symbol == symbol), None)

            if position:
                total_qty = position.qty + qty
                total_cost = (position.qty * position.avg_price) + (qty * current_price)
                avg_price = total_cost / total_qty
                
                position.qty = total_qty
                position.avg_price = avg_price
                position.market_value = total_qty * current_price
            else:
                position = PaperPosition(
                    account_id=account.id,
                    symbol=symbol,
                    qty=qty,
                    avg_price=current_price,
                    market_value=qty * current_price,
                    unrealized_pnl=0.0
                )
                account.positions.append(position)
        
        elif side == 'sell':
            position = next((p for p in account.positions if p.symbol == symbol), None)

            if not position or position.qty < qty:
>>>>>>> 17c38243
                return {
                    "success": False,
                    "error": "Insufficient shares to sell",
                    "requested": qty,
<<<<<<< HEAD
                    "available": pos.qty if pos else 0
                }
            
            realized_pnl = (current_price - pos.avg_price) * qty
            account.cash_balance += order_value
            account.total_pnl += realized_pnl
            
            pos.qty -= qty
            if pos.qty <= 0:
                await self.session.delete(pos)

        # 3. Create Trade Record
        timestamp = datetime.utcnow()
        trade = PaperTrade(
            account_id=account.id,
            symbol=symbol,
            qty=qty,
            side=side,
            price=current_price,
            value=order_value,
            timestamp=timestamp
        )
        self.session.add(trade)

        # 4. Commit Transaction
        await self.session.commit()

        # 5. Re-query for Final State Calculation
        # We need the fresh list of positions to calculate total equity.
        # Everything is expired now, so we MUST start a new query.

        # To be safe, let's use user_id which we have from args
        result_final = await self.session.execute(
             select(PaperAccount)
            .where(PaperAccount.user_id == user_id)
            .options(selectinload(PaperAccount.positions))
        )
        account_final = result_final.scalar_one()

        # Calculate Totals from Fresh Data
        positions_value = sum(p.qty * current_price for p in account_final.positions)
        total_equity = account_final.cash_balance + positions_value

        if account_final.initial_balance > 0:
            account_final.total_return_pct = ((total_equity / account_final.initial_balance) - 1) * 100
        
        # We need to save this calculated metric back to DB?
        # The previous code did update `account.total_return_pct`.
        # So we should commit again.
        await self.session.commit()

        # 6. Construct Response
        trade_dict = {
            "symbol": symbol,
            "qty": qty,
            "side": side,
            "price": current_price,
            "value": order_value,
            "timestamp": timestamp
        }
        
        # Access attributes safely by using local variables or re-querying if needed.
        # But wait, account_final is still attached to session and session was committed above.
        # So accessing attributes triggers refresh which fails in async without explicit await refresh.

        # Let's refresh explicitly
        await self.session.refresh(account_final)
=======
                    "available": position.qty if position else 0
                }
            
            # Execute sell
            realized_pnl = (current_price - position.avg_price) * qty
            account.cash_balance += order_value
            account.total_pnl = (account.total_pnl or 0.0) + realized_pnl
            
            # Update position
            position.qty -= qty
            if position.qty == 0:
                await self.session.delete(position)
                # Remove from local list to reflect deletion
                account.positions.remove(position)
            else:
                position.market_value = position.qty * current_price

        
        # Record trade
        trade = PaperTrade(
            account_id=account.id,
            symbol=symbol,
            qty=qty,
            side=side,
            price=current_price,
            value=order_value,
            timestamp=datetime.utcnow()
        )
        self.session.add(trade)
        
        # Calculate total return
        positions_value = sum(
            p.qty * current_price for p in account.positions
        )
        total_equity = account.cash_balance + positions_value
        account.total_return_pct = ((total_equity / account.initial_balance) - 1) * 100
>>>>>>> 17c38243
        
        await self.session.commit()
        await self.session.refresh(account)

        return {
            "success": True,
<<<<<<< HEAD
            "trade": trade_dict,
            "account": {
                "cash_balance": account_final.cash_balance,
                "total_equity": total_equity,
                "total_pnl": account_final.total_pnl,
                "total_return_pct": account_final.total_return_pct
=======
            "trade": {
                "symbol": trade.symbol,
                "qty": trade.qty,
                "side": trade.side,
                "price": trade.price,
                "value": trade.value,
                "timestamp": trade.timestamp
            },
            "account": {
                "cash_balance": account.cash_balance,
                "total_equity": total_equity,
                "total_pnl": account.total_pnl,
                "total_return_pct": account.total_return_pct
>>>>>>> 17c38243
            }
        }
    
    async def get_paper_positions(self, user_id: str) -> List[Dict[str, Any]]:
        """Get all paper trading positions."""
<<<<<<< HEAD
        account_dict = await self.get_paper_account(user_id)
        if not account_dict:
            return []
        positions = account_dict.get('positions', {})

        return [
            {"symbol": symbol, **details}
            for symbol, details in positions.items()
=======
        stmt = select(PaperPosition).join(PaperAccount).where(PaperAccount.user_id == user_id)
        result = await self.session.execute(stmt)
        positions = result.scalars().all()

        return [
            {
                "symbol": pos.symbol,
                "qty": pos.qty,
                "avg_price": pos.avg_price,
                "market_value": pos.market_value,
                "unrealized_pnl": pos.unrealized_pnl
            }
            for pos in positions
>>>>>>> 17c38243
        ]
    
    async def get_paper_trade_history(self, user_id: str, limit: int = 100) -> List[Dict[str, Any]]:
        """Get paper trading trade history."""
<<<<<<< HEAD
        # Get account ID first
        result = await self.session.execute(
            select(PaperAccount.id).where(PaperAccount.user_id == user_id)
        )
        account_id = result.scalar_one_or_none()

        if not account_id:
            return []

        trades_result = await self.session.execute(
            select(PaperTrade)
            .where(PaperTrade.account_id == account_id)
            .order_by(PaperTrade.timestamp.desc())
            .limit(limit)
        )

        trades = trades_result.scalars().all()

        # Convert to dict and reverse for chronological order
        trades_list = [
            {
                "symbol": t.symbol,
                "qty": t.qty,
                "side": t.side,
                "price": t.price,
                "value": t.value,
                "timestamp": t.timestamp
            }
            for t in reversed(trades)
        ]

        return trades_list
=======
        stmt = select(PaperTrade).join(PaperAccount).where(
            PaperAccount.user_id == user_id
        ).order_by(desc(PaperTrade.timestamp)).limit(limit)
>>>>>>> 17c38243

        result = await self.session.execute(stmt)
        trades = result.scalars().all()

        return [
            {
                "symbol": t.symbol,
                "qty": t.qty,
                "side": t.side,
                "price": t.price,
                "value": t.value,
                "timestamp": t.timestamp
            }
            for t in trades
        ]

    def _format_account(self, account: PaperAccount) -> Dict:
        """Helper to format account model to dictionary."""
        positions_dict = {}
        # Recalculate positions value and pnl if possible?
        # For now return stored values
        for pos in account.positions:
            positions_dict[pos.symbol] = {
                'qty': pos.qty,
                'avg_price': pos.avg_price,
                'market_value': pos.market_value,
                'unrealized_pnl': pos.unrealized_pnl
            }

        trades_list = [
            {
                "symbol": t.symbol,
                "qty": t.qty,
                "side": t.side,
                "price": t.price,
                "value": t.value,
                "timestamp": t.timestamp
            }
            for t in sorted(account.trades, key=lambda x: x.timestamp)
        ]

        return {
            "user_id": account.user_id,
            "cash_balance": account.cash_balance,
            "initial_balance": account.initial_balance,
            "positions": positions_dict,
            "orders": [], # Orders not persisted separately yet
            "trades": trades_list,
            "created_at": account.created_at,
            "total_pnl": account.total_pnl,
            "total_return_pct": account.total_return_pct
        }


async def get_paper_trading_service(session: AsyncSession = None) -> PaperTradingService:
    """Get paper trading service instance."""
<<<<<<< HEAD
    if session:
        return PaperTradingService(session)

    global _paper_trading_service
    return _paper_trading_service
=======
    return PaperTradingService(session)
>>>>>>> 17c38243
<|MERGE_RESOLUTION|>--- conflicted
+++ resolved
@@ -4,11 +4,7 @@
 from datetime import datetime
 from typing import Dict, List, Optional, Any
 from sqlalchemy.ext.asyncio import AsyncSession
-<<<<<<< HEAD
 from sqlalchemy import select, and_, delete
-=======
-from sqlalchemy import select, desc
->>>>>>> 17c38243
 from sqlalchemy.orm import selectinload
 
 from app.models.paper_trading import PaperAccount, PaperPosition, PaperTrade
@@ -27,7 +23,6 @@
         """
         Initialize a paper trading account for a user.
         """
-<<<<<<< HEAD
         # Check if account already exists
         result = await self.session.execute(
             select(PaperAccount)
@@ -53,53 +48,20 @@
         # After commit, the object is expired. We must not access attributes directly.
         # We need to re-query to get the fresh state with relationships loaded.
         return await self.get_paper_account(user_id)
-=======
-        # Check if account exists
-        stmt = select(PaperAccount).where(PaperAccount.user_id == user_id).options(
-            selectinload(PaperAccount.positions),
-            selectinload(PaperAccount.trades)
-        )
-        result = await self.session.execute(stmt)
-        account = result.scalar_one_or_none()
-
-        if not account:
-            account = PaperAccount(
-                user_id=user_id,
-                cash_balance=starting_balance,
-                initial_balance=starting_balance
-            )
-            self.session.add(account)
-            await self.session.commit()
-            await self.session.refresh(account)
-        
-        return self._format_account(account)
->>>>>>> 17c38243
     
     async def get_paper_account(self, user_id: str) -> Optional[Dict[str, Any]]:
         """Get paper account details."""
-<<<<<<< HEAD
         result = await self.session.execute(
             select(PaperAccount)
             .where(PaperAccount.user_id == user_id)
             .options(selectinload(PaperAccount.positions), selectinload(PaperAccount.trades))
         )
-=======
-        stmt = select(PaperAccount).where(PaperAccount.user_id == user_id).options(
-            selectinload(PaperAccount.positions),
-            selectinload(PaperAccount.trades)
-        )
-        result = await self.session.execute(stmt)
->>>>>>> 17c38243
         account = result.scalar_one_or_none()
 
         if not account:
             return await self.initialize_paper_account(user_id)
 
-<<<<<<< HEAD
         return self._format_account_sync(account)
-=======
-        return self._format_account(account)
->>>>>>> 17c38243
     
     def _format_account_sync(self, account: PaperAccount) -> Dict[str, Any]:
         """
@@ -148,7 +110,6 @@
         """
         Reset paper account to initial state.
         """
-<<<<<<< HEAD
         # Find account
         result = await self.session.execute(
             select(PaperAccount).where(PaperAccount.user_id == user_id)
@@ -178,17 +139,6 @@
             return await self.get_paper_account(user_id)
         else:
             return await self.initialize_paper_account(user_id, starting_balance)
-=======
-        stmt = select(PaperAccount).where(PaperAccount.user_id == user_id)
-        result = await self.session.execute(stmt)
-        account = result.scalar_one_or_none()
-
-        if account:
-            await self.session.delete(account)
-            await self.session.commit()
-
-        return await self.initialize_paper_account(user_id, starting_balance)
->>>>>>> 17c38243
     
     async def execute_paper_order(
         self,
@@ -202,7 +152,6 @@
         """
         Execute a simulated order.
         """
-<<<<<<< HEAD
         # 1. Fetch Account (Single Query)
         result = await self.session.execute(
             select(PaperAccount)
@@ -221,23 +170,6 @@
                 .options(selectinload(PaperAccount.positions))
             )
             account = result.scalar_one()
-=======
-        stmt = select(PaperAccount).where(PaperAccount.user_id == user_id).options(
-            selectinload(PaperAccount.positions)
-        )
-        result = await self.session.execute(stmt)
-        account = result.scalar_one_or_none()
-        
-        if not account:
-            await self.initialize_paper_account(user_id)
-            # Re-fetch
-            result = await self.session.execute(stmt)
-            account = result.scalar_one()
-
-        # Get current market price (would call real broker API)
-        # For now, use placeholder price
-        current_price = limit_price if limit_price else 100.0  # Placeholder
->>>>>>> 17c38243
         
         # 2. Logic Check
         current_price = limit_price if limit_price else 100.0  # Placeholder
@@ -247,16 +179,11 @@
         current_cash = account.cash_balance
 
         if side == 'buy':
-<<<<<<< HEAD
             if order_value > current_cash:
-=======
-            if order_value > account.cash_balance:
->>>>>>> 17c38243
                 return {
                     "success": False,
                     "error": "Insufficient buying power",
                     "required": order_value,
-<<<<<<< HEAD
                     "available": current_cash
                 }
             
@@ -297,46 +224,10 @@
             pos = pos_result.scalar_one_or_none()
 
             if not pos or pos.qty < qty:
-=======
-                    "available": account.cash_balance
-                }
-            
-            # Execute buy
-            account.cash_balance -= order_value
-            
-            # Update or create position
-            # Find existing position for symbol
-            position = next((p for p in account.positions if p.symbol == symbol), None)
-
-            if position:
-                total_qty = position.qty + qty
-                total_cost = (position.qty * position.avg_price) + (qty * current_price)
-                avg_price = total_cost / total_qty
-                
-                position.qty = total_qty
-                position.avg_price = avg_price
-                position.market_value = total_qty * current_price
-            else:
-                position = PaperPosition(
-                    account_id=account.id,
-                    symbol=symbol,
-                    qty=qty,
-                    avg_price=current_price,
-                    market_value=qty * current_price,
-                    unrealized_pnl=0.0
-                )
-                account.positions.append(position)
-        
-        elif side == 'sell':
-            position = next((p for p in account.positions if p.symbol == symbol), None)
-
-            if not position or position.qty < qty:
->>>>>>> 17c38243
                 return {
                     "success": False,
                     "error": "Insufficient shares to sell",
                     "requested": qty,
-<<<<<<< HEAD
                     "available": pos.qty if pos else 0
                 }
             
@@ -404,78 +295,23 @@
 
         # Let's refresh explicitly
         await self.session.refresh(account_final)
-=======
-                    "available": position.qty if position else 0
-                }
-            
-            # Execute sell
-            realized_pnl = (current_price - position.avg_price) * qty
-            account.cash_balance += order_value
-            account.total_pnl = (account.total_pnl or 0.0) + realized_pnl
-            
-            # Update position
-            position.qty -= qty
-            if position.qty == 0:
-                await self.session.delete(position)
-                # Remove from local list to reflect deletion
-                account.positions.remove(position)
-            else:
-                position.market_value = position.qty * current_price
-
-        
-        # Record trade
-        trade = PaperTrade(
-            account_id=account.id,
-            symbol=symbol,
-            qty=qty,
-            side=side,
-            price=current_price,
-            value=order_value,
-            timestamp=datetime.utcnow()
-        )
-        self.session.add(trade)
-        
-        # Calculate total return
-        positions_value = sum(
-            p.qty * current_price for p in account.positions
-        )
-        total_equity = account.cash_balance + positions_value
-        account.total_return_pct = ((total_equity / account.initial_balance) - 1) * 100
->>>>>>> 17c38243
         
         await self.session.commit()
         await self.session.refresh(account)
 
         return {
             "success": True,
-<<<<<<< HEAD
             "trade": trade_dict,
             "account": {
                 "cash_balance": account_final.cash_balance,
                 "total_equity": total_equity,
                 "total_pnl": account_final.total_pnl,
                 "total_return_pct": account_final.total_return_pct
-=======
-            "trade": {
-                "symbol": trade.symbol,
-                "qty": trade.qty,
-                "side": trade.side,
-                "price": trade.price,
-                "value": trade.value,
-                "timestamp": trade.timestamp
-            },
-            "account": {
-                "cash_balance": account.cash_balance,
-                "total_equity": total_equity,
-                "total_pnl": account.total_pnl,
-                "total_return_pct": account.total_return_pct
->>>>>>> 17c38243
             }
         }
     
     async def get_paper_positions(self, user_id: str) -> List[Dict[str, Any]]:
         """Get all paper trading positions."""
-<<<<<<< HEAD
         account_dict = await self.get_paper_account(user_id)
         if not account_dict:
             return []
@@ -484,26 +320,10 @@
         return [
             {"symbol": symbol, **details}
             for symbol, details in positions.items()
-=======
-        stmt = select(PaperPosition).join(PaperAccount).where(PaperAccount.user_id == user_id)
-        result = await self.session.execute(stmt)
-        positions = result.scalars().all()
-
-        return [
-            {
-                "symbol": pos.symbol,
-                "qty": pos.qty,
-                "avg_price": pos.avg_price,
-                "market_value": pos.market_value,
-                "unrealized_pnl": pos.unrealized_pnl
-            }
-            for pos in positions
->>>>>>> 17c38243
         ]
     
     async def get_paper_trade_history(self, user_id: str, limit: int = 100) -> List[Dict[str, Any]]:
         """Get paper trading trade history."""
-<<<<<<< HEAD
         # Get account ID first
         result = await self.session.execute(
             select(PaperAccount.id).where(PaperAccount.user_id == user_id)
@@ -536,11 +356,6 @@
         ]
 
         return trades_list
-=======
-        stmt = select(PaperTrade).join(PaperAccount).where(
-            PaperAccount.user_id == user_id
-        ).order_by(desc(PaperTrade.timestamp)).limit(limit)
->>>>>>> 17c38243
 
         result = await self.session.execute(stmt)
         trades = result.scalars().all()
@@ -597,12 +412,8 @@
 
 async def get_paper_trading_service(session: AsyncSession = None) -> PaperTradingService:
     """Get paper trading service instance."""
-<<<<<<< HEAD
     if session:
         return PaperTradingService(session)
 
     global _paper_trading_service
-    return _paper_trading_service
-=======
-    return PaperTradingService(session)
->>>>>>> 17c38243
+    return _paper_trading_service