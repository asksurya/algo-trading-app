--- conflicted
+++ resolved
@@ -6,10 +6,6 @@
 from fastapi import APIRouter, Depends, HTTPException, status
 from sqlalchemy.ext.asyncio import AsyncSession
 from sqlalchemy import select
-<<<<<<< HEAD
-=======
-from sqlalchemy.orm import selectinload
->>>>>>> cf0a9b92
 
 from app.database import get_db
 from app.dependencies import get_current_user
@@ -165,7 +161,6 @@
     """
     Get all watchlists for the current user.
     """
-<<<<<<< HEAD
     query = select(Watchlist).where(Watchlist.user_id == current_user.id)
     result = await db.execute(query)
     watchlists = result.scalars().all()
@@ -175,17 +170,6 @@
     
     return {
         "total_watchlists": len(watchlists),
-=======
-    query = select(Watchlist).where(Watchlist.user_id == current_user.id).options(selectinload(Watchlist.items))
-    result = await db.execute(query)
-    watchlists = result.scalars().all()
-
-    total_watchlists = len(watchlists)
-    total_symbols = sum(len(wl.items) for wl in watchlists)
-    
-    return {
-        "total_watchlists": total_watchlists,
->>>>>>> cf0a9b92
         "total_symbols": total_symbols,
         "watchlists": watchlists
     }
@@ -208,14 +192,6 @@
     db.add(new_watchlist)
     await db.commit()
     await db.refresh(new_watchlist)
-<<<<<<< HEAD
-=======
-
-    # We need to refresh items too (empty list initially)
-    # But loading it explicitly might be safer to match response model expectation
-    await db.refresh(new_watchlist, attribute_names=["items"])
-
->>>>>>> cf0a9b92
     return new_watchlist
 
 
@@ -231,16 +207,9 @@
     query = select(Watchlist).where(
         Watchlist.id == watchlist_id,
         Watchlist.user_id == current_user.id
-<<<<<<< HEAD
     )
     result = await db.execute(query)
     watchlist = result.scalar_one_or_none()
-=======
-    ).options(selectinload(Watchlist.items))
-
-    result = await db.execute(query)
-    watchlist = result.scalars().first()
->>>>>>> cf0a9b92
 
     if not watchlist:
         raise HTTPException(
@@ -248,13 +217,6 @@
             detail="Watchlist not found"
         )
 
-<<<<<<< HEAD
-=======
-    # TODO: Fetch real-time prices for items and populate response
-    # This part would typically involve calling a market data service
-    # For now, we return the watchlist with items without real-time data
-
->>>>>>> cf0a9b92
     return watchlist
 
 
@@ -271,16 +233,9 @@
     query = select(Watchlist).where(
         Watchlist.id == watchlist_id,
         Watchlist.user_id == current_user.id
-<<<<<<< HEAD
     )
     result = await db.execute(query)
     watchlist = result.scalar_one_or_none()
-=======
-    ).options(selectinload(Watchlist.items))
-
-    result = await db.execute(query)
-    watchlist = result.scalars().first()
->>>>>>> cf0a9b92
 
     if not watchlist:
         raise HTTPException(
@@ -312,11 +267,7 @@
         Watchlist.user_id == current_user.id
     )
     result = await db.execute(query)
-<<<<<<< HEAD
     watchlist = result.scalar_one_or_none()
-=======
-    watchlist = result.scalars().first()
->>>>>>> cf0a9b92
 
     if not watchlist:
         raise HTTPException(
@@ -341,19 +292,13 @@
     """
     Add a symbol to a watchlist.
     """
-<<<<<<< HEAD
     # Verify watchlist ownership
     query = select(Watchlist).where(
         Watchlist.id == watchlist_id,
         Watchlist.user_id == current_user.id
-=======
-    # Verify watchlist exists and belongs to user
-    query = select(Watchlist).where(
-        Watchlist.id == watchlist_id,
-        Watchlist.user_id == current_user.id
-    )
-    result = await db.execute(query)
-    watchlist = result.scalars().first()
+    )
+    result = await db.execute(query)
+    watchlist = result.scalar_one_or_none()
 
     if not watchlist:
         raise HTTPException(
@@ -361,18 +306,18 @@
             detail="Watchlist not found"
         )
 
-    # Check if item already exists
-    query = select(WatchlistItem).where(
+    # Check if symbol already exists in watchlist
+    item_query = select(WatchlistItem).where(
         WatchlistItem.watchlist_id == watchlist_id,
         WatchlistItem.symbol == item_data.symbol
     )
-    result = await db.execute(query)
-    existing_item = result.scalars().first()
+    item_result = await db.execute(item_query)
+    existing_item = item_result.scalar_one_or_none()
 
     if existing_item:
         raise HTTPException(
             status_code=status.HTTP_400_BAD_REQUEST,
-            detail=f"Symbol {item_data.symbol} is already in the watchlist"
+            detail=f"Symbol {item_data.symbol} already in watchlist"
         )
 
     new_item = WatchlistItem(
@@ -380,152 +325,13 @@
         symbol=item_data.symbol,
         notes=item_data.notes
     )
-
     db.add(new_item)
     await db.commit()
     await db.refresh(new_item)
 
-    # The response model expects added_at which corresponds to created_at from TimestampMixin
-    # We might need to map created_at to added_at or update the schema to use created_at
-    # Looking at the schema, it expects 'added_at'. Since TimestampMixin provides 'created_at',
-    # we can alias it in the response or just let Pydantic handle it if we alias the field in schema.
-    # But schema defines added_at. Let's check WatchlistItem model again.
-    # It inherits TimestampMixin which has created_at.
-    # So we need to ensure the response model gets the right value.
-    # We can handle this by constructing the response object manually or modifying schema.
-    # For now, let's just return the object and hope Pydantic configuration handles alias or we might need a small fix.
-
-    # Wait, WatchlistItemResponse defines added_at. WatchlistItem has created_at.
-    # I should modify the return to map created_at to added_at explicitly.
-
-    return WatchlistItemResponse(
-        id=new_item.id,
-        symbol=new_item.symbol,
-        notes=new_item.notes,
-        added_at=new_item.created_at
->>>>>>> cf0a9b92
-    )
-    result = await db.execute(query)
-    watchlist = result.scalar_one_or_none()
-
-    if not watchlist:
-        raise HTTPException(
-            status_code=status.HTTP_404_NOT_FOUND,
-            detail="Watchlist not found"
-        )
-
-<<<<<<< HEAD
-    # Check if symbol already exists in watchlist
-    item_query = select(WatchlistItem).where(
-        WatchlistItem.watchlist_id == watchlist_id,
-        WatchlistItem.symbol == item_data.symbol
-    )
-    item_result = await db.execute(item_query)
-    existing_item = item_result.scalar_one_or_none()
-=======
-@router.delete("/{watchlist_id}/items/{item_id}", status_code=status.HTTP_204_NO_CONTENT)
-async def remove_item_from_watchlist(
-    watchlist_id: str,
-    item_id: str,
-    current_user: User = Depends(get_current_user),
-    db: AsyncSession = Depends(get_db)
-):
-    """
-    Remove a symbol from a watchlist.
-    """
-    # Verify watchlist exists and belongs to user
-    # We can join to verify both at once
-    query = select(WatchlistItem).join(Watchlist).where(
-        WatchlistItem.id == item_id,
-        WatchlistItem.watchlist_id == watchlist_id,
-        Watchlist.user_id == current_user.id
-    )
-    result = await db.execute(query)
-    item = result.scalars().first()
-
-    if not item:
-        raise HTTPException(
-            status_code=status.HTTP_404_NOT_FOUND,
-            detail="Watchlist item not found"
-        )
-
-    await db.delete(item)
-    await db.commit()
->>>>>>> cf0a9b92
-
-    if existing_item:
-        raise HTTPException(
-            status_code=status.HTTP_400_BAD_REQUEST,
-            detail=f"Symbol {item_data.symbol} already in watchlist"
-        )
-
-<<<<<<< HEAD
-    new_item = WatchlistItem(
-        watchlist_id=watchlist_id,
-        symbol=item_data.symbol,
-        notes=item_data.notes
-=======
-# Price Alerts
-
-
-@router.get("/alerts", response_model=List[PriceAlertResponse])
-async def list_price_alerts(
-    active_only: bool = True,
-    current_user: User = Depends(get_current_user),
-    db: AsyncSession = Depends(get_db)
-):
-    """
-    Get all price alerts for the current user.
-    
-    **Query Parameters:**
-    - `active_only`: If true, only return active (not triggered) alerts
-    """
-    query = select(PriceAlert).where(PriceAlert.user_id == current_user.id)
-
-    if active_only:
-        query = query.where(PriceAlert.is_active == True)
-
-    result = await db.execute(query)
-    alerts = result.scalars().all()
-    return alerts
-
-
-@router.post("/alerts", response_model=PriceAlertResponse, status_code=status.HTTP_201_CREATED)
-async def create_price_alert(
-    alert_data: PriceAlertCreate,
-    current_user: User = Depends(get_current_user),
-    db: AsyncSession = Depends(get_db)
-):
-    """
-    Create a new price alert.
-    
-    The alert will trigger when the symbol's price crosses the target price
-    based on the specified condition ('above' or 'below').
-    """
-    new_alert = PriceAlert(
-        user_id=current_user.id,
-        symbol=alert_data.symbol,
-        condition=alert_data.condition,
-        target_price=alert_data.target_price,
-        message=alert_data.message,
-        is_active=True
->>>>>>> cf0a9b92
-    )
-    db.add(new_item)
-    await db.commit()
-    await db.refresh(new_item)
-
-<<<<<<< HEAD
     # We return the model, and Pydantic will handle serialization.
     # Note: real-time data fields (current_price, etc.) will be None as we're not fetching them here.
     return new_item
-=======
-    db.add(new_alert)
-    await db.commit()
-    await db.refresh(new_alert)
-    return new_alert
-
->>>>>>> cf0a9b92
 
 
 @router.delete("/{watchlist_id}/items/{item_id}", status_code=status.HTTP_204_NO_CONTENT)
@@ -538,7 +344,6 @@
     """
     Remove a symbol from a watchlist.
     """
-<<<<<<< HEAD
     # Verify watchlist ownership and item existence
     # We join Watchlist to ensure the user owns the watchlist containing the item
     query = select(WatchlistItem).join(Watchlist).where(
@@ -556,56 +361,4 @@
         )
 
     await db.delete(item)
-=======
-    query = select(PriceAlert).where(
-        PriceAlert.id == alert_id,
-        PriceAlert.user_id == current_user.id
-    )
-    result = await db.execute(query)
-    alert = result.scalars().first()
-
-    if not alert:
-        raise HTTPException(
-            status_code=status.HTTP_404_NOT_FOUND,
-            detail="Price alert not found"
-        )
-
-    if alert_update.condition is not None:
-        alert.condition = alert_update.condition
-    if alert_update.target_price is not None:
-        alert.target_price = alert_update.target_price
-    if alert_update.message is not None:
-        alert.message = alert_update.message
-    if alert_update.is_active is not None:
-        alert.is_active = alert_update.is_active
-
-    await db.commit()
-    await db.refresh(alert)
-    return alert
-
-
-@router.delete("/alerts/{alert_id}", status_code=status.HTTP_204_NO_CONTENT)
-async def delete_price_alert(
-    alert_id: str,
-    current_user: User = Depends(get_current_user),
-    db: AsyncSession = Depends(get_db)
-):
-    """
-    Delete a price alert.
-    """
-    query = select(PriceAlert).where(
-        PriceAlert.id == alert_id,
-        PriceAlert.user_id == current_user.id
-    )
-    result = await db.execute(query)
-    alert = result.scalars().first()
-
-    if not alert:
-        raise HTTPException(
-            status_code=status.HTTP_404_NOT_FOUND,
-            detail="Price alert not found"
-        )
-
-    await db.delete(alert)
->>>>>>> cf0a9b92
     await db.commit()