--- conflicted
+++ resolved
@@ -19,14 +19,8 @@
     PortfolioSummary,
 )
 from app.dependencies import get_current_active_user
-<<<<<<< HEAD
 from app.integrations.alpaca_client import get_alpaca_client, AlpacaAPIError
 import logging
-=======
-from app.integrations.market_data import get_market_data_client
-import asyncio
-from datetime import datetime, timezone
->>>>>>> 8990a4d6
 
 logger = logging.getLogger(__name__)
 
